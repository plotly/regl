--- conflicted
+++ resolved
@@ -438,15 +438,7 @@
       }
     },
 
-<<<<<<< HEAD
     // regl Statistics Information
     stats: stats
-=======
-    updateTimer: function () {
-      if (timer) {
-        timer.update()
-      }
-    }
->>>>>>> 4687a642
   })
 }