var check = require('./lib/util/check')
var extend = require('./lib/util/extend')
var dynamic = require('./lib/dynamic')
var raf = require('./lib/util/raf')
var clock = require('./lib/util/clock')
var createStringStore = require('./lib/strings')
var initWebGL = require('./lib/webgl')
var wrapExtensions = require('./lib/extension')
var wrapLimits = require('./lib/limits')
var wrapBuffers = require('./lib/buffer')
var wrapElements = require('./lib/elements')
var wrapTextures = require('./lib/texture')
var wrapRenderbuffers = require('./lib/renderbuffer')
var wrapFramebuffers = require('./lib/framebuffer')
var wrapAttributes = require('./lib/attribute')
var wrapShaders = require('./lib/shader')
var wrapRead = require('./lib/read')
var createCore = require('./lib/core')

var GL_COLOR_BUFFER_BIT = 16384
var GL_DEPTH_BUFFER_BIT = 256
var GL_STENCIL_BUFFER_BIT = 1024

var GL_ARRAY_BUFFER = 34962

var CONTEXT_LOST_EVENT = 'webglcontextlost'
var CONTEXT_RESTORED_EVENT = 'webglcontextrestored'

var DYN_PROP = 1
var DYN_CONTEXT = 2
var DYN_STATE = 3

module.exports = function wrapREGL () {
  var args = initWebGL(Array.prototype.slice.call(arguments))
  var gl = args.gl
  var options = args.options

  var stringStore = createStringStore()

  var extensionState = wrapExtensions(gl)
  var extensions = extensionState.extensions

  var START_TIME = clock()
  var WIDTH = gl.drawingBufferWidth
  var HEIGHT = gl.drawingBufferHeight

  var contextState = {
<<<<<<< HEAD
    tick: 0,
    deltaTime: 0,
=======
    count: 0,
>>>>>>> f959c183
    time: 0,
    viewportWidth: WIDTH,
    viewportHeight: HEIGHT,
    framebufferWidth: WIDTH,
    framebufferHeight: HEIGHT,
    drawingBufferWidth: WIDTH,
    drawingBufferHeight: HEIGHT,
    pixelRatio: options.pixelRatio
  }
  var uniformState = {}
  var drawState = {
    elements: null,
    primitive: 4, // GL_TRIANGLES
    count: -1,
    offset: 0,
    instances: -1
  }

  var limits = wrapLimits(gl, extensions)
  var bufferState = wrapBuffers(gl)
  var elementState = wrapElements(gl, extensions, bufferState)
  var attributeState = wrapAttributes(
    gl,
    extensions,
    limits,
    bufferState,
    stringStore)
  var shaderState = wrapShaders(gl, stringStore)
  var textureState = wrapTextures(
    gl,
    extensions,
    limits,
    poll,
    contextState)
  var renderbufferState = wrapRenderbuffers(gl, extensions, limits)
  var framebufferState = wrapFramebuffers(
    gl,
    extensions,
    limits,
    textureState,
    renderbufferState)
  var readPixels = wrapRead(gl, poll, contextState)

  var core = createCore(
    gl,
    stringStore,
    extensions,
    limits,
    bufferState,
    elementState,
    textureState,
    framebufferState,
    uniformState,
    attributeState,
    shaderState,
    drawState,
    contextState)

  var nextState = core.next
  var canvas = gl.canvas

  var rafCallbacks = []
  var activeRAF = 0
  function handleRAF () {
    // schedule next animation frame
    activeRAF = raf.next(handleRAF)

    // increment frame count
    contextState.tick += 1

    // Update time
    contextState.time = (clock() - START_TIME) / 1000.0

    // poll for changes
    poll()

    // fire a callback for all pending rafs
    for (var i = 0; i < rafCallbacks.length; ++i) {
      var cb = rafCallbacks[i]
      cb(contextState, null, 0)
    }

    // flush all pending webgl calls
    gl.flush()
  }

  function startRAF () {
    if (!activeRAF && rafCallbacks.length > 0) {
      handleRAF()
    }
  }

  function stopRAF () {
    if (activeRAF) {
      raf.cancel(handleRAF)
      activeRAF = 0
    }
  }

  function handleContextLoss (event) {
    // TODO
  }

  function handleContextRestored (event) {
    // TODO
  }

  if (canvas) {
    canvas.addEventListener(CONTEXT_LOST_EVENT, handleContextLoss, false)
    canvas.addEventListener(CONTEXT_RESTORED_EVENT, handleContextRestored, false)
  }

  function destroy () {
    stopRAF()

    if (canvas) {
      canvas.removeEventListener(CONTEXT_LOST_EVENT, handleContextLoss)
      canvas.removeEventListener(CONTEXT_RESTORED_EVENT, handleContextRestored)
    }

    shaderState.clear()
    framebufferState.clear()
    renderbufferState.clear()
    textureState.clear()
    bufferState.clear()

    if (options.onDestroy) {
      options.onDestroy()
    }
  }

  function compileProcedure (options) {
    check(!!options, 'invalid args to regl({...})')
    check.type(options, 'object', 'invalid args to regl({...})')

    function flattenNestedOptions (options) {
      var result = extend({}, options)
      delete result.uniforms
      delete result.attributes
      delete result.context

      function merge (name) {
        if (name in result) {
          var child = result[name]
          delete result[name]
          Object.keys(child).forEach(function (prop) {
            result[name + '.' + prop] = child[prop]
          })
        }
      }
      merge('blend')
      merge('depth')
      merge('cull')
      merge('stencil')
      merge('polygonOffset')
      merge('scissor')
      merge('sample')

      return result
    }

    function separateDynamic (object) {
      var staticItems = {}
      var dynamicItems = {}
      Object.keys(object).forEach(function (option) {
        var value = object[option]
        if (dynamic.isDynamic(value)) {
          dynamicItems[option] = dynamic.unbox(value, option)
        } else {
          staticItems[option] = value
        }
      })
      return {
        dynamic: dynamicItems,
        static: staticItems
      }
    }

    // Treat context variables separate from other dynamic variables
    var context = separateDynamic(options.context || {})
    var uniforms = separateDynamic(options.uniforms || {})
    var attributes = separateDynamic(options.attributes || {})
    var opts = separateDynamic(flattenNestedOptions(options))

    var compiled = core.compile(opts, attributes, uniforms, context)

    var draw = compiled.draw
    var batch = compiled.batch
    var scope = compiled.scope

    var EMPTY_ARRAY = []
    function reserve (count) {
      while (EMPTY_ARRAY.length < count) {
        EMPTY_ARRAY.push(null)
      }
      return EMPTY_ARRAY
    }

    function REGLCommand (args, body) {
      var i
      if (typeof args === 'function') {
        return scope.call(this, null, args, 0)
      } else if (typeof body === 'function') {
        if (typeof args === 'number') {
          for (i = 0; i < args; ++i) {
            scope.call(this, null, body, i)
          }
          return
        } else if (Array.isArray(args)) {
          for (i = 0; i < args.length; ++i) {
            scope.call(this, args[i], body, i)
          }
          return
        } else {
          return scope.call(this, args, body, 0)
        }
      } else if (typeof args === 'number') {
        if (args > 0) {
          return batch.call(this, reserve(args | 0), args | 0)
        }
      } else if (Array.isArray(args)) {
        if (args.length) {
          return batch.call(this, args, args.length)
        }
      } else {
        return draw.call(this, args)
      }
    }

    return REGLCommand
  }

  function clear (options) {
    check(
      typeof options === 'object' && options,
      'regl.clear() takes an object as input')

    var clearFlags = 0
    core.procs.poll()

    var c = options.color
    if (c) {
      gl.clearColor(+c[0] || 0, +c[1] || 0, +c[2] || 0, +c[3] || 0)
      clearFlags |= GL_COLOR_BUFFER_BIT
    }
    if ('depth' in options) {
      gl.clearDepth(+options.depth)
      clearFlags |= GL_DEPTH_BUFFER_BIT
    }
    if ('stencil' in options) {
      gl.clearStencil(options.stencil | 0)
      clearFlags |= GL_STENCIL_BUFFER_BIT
    }

    check(!!clearFlags, 'called regl.clear with no buffer specified')
    gl.clear(clearFlags)
  }

  function frame (cb) {
    check.type(cb, 'function', 'regl.frame() callback must be a function')

    rafCallbacks.push(cb)

    function cancel () {
      var index = rafCallbacks.find(function (item) {
        return item === cb
      })
      if (index < 0) {
        return
      }
      rafCallbacks.splice(index, 1)
      if (rafCallbacks.length <= 0) {
        stopRAF()
      }
    }

    startRAF()

    return {
      cancel: cancel
    }
  }

  // poll viewport
  function pollViewport () {
    var viewport = nextState.viewport
    var scissorBox = nextState.scissor_box
    viewport[0] = viewport[1] = scissorBox[0] = scissorBox[1] = 0
    contextState.viewportWidth =
      contextState.frameBufferWidth =
      contextState.drawingBufferWidth =
      viewport[2] =
      scissorBox[2] = gl.drawingBufferWidth
    contextState.viewportHeight =
      contextState.frameBufferWidth =
      contextState.drawingBufferHeight =
      viewport[3] =
      scissorBox[3] = gl.drawingBufferHeight
  }

  function poll () {
    pollViewport()
    core.procs.poll()
  }

  function refresh () {
    pollViewport()
    core.procs.refresh()
  }

  refresh()

  return extend(compileProcedure, {
    // Clear current FBO
    clear: clear,

    // Short cuts for dynamic variables
    prop: dynamic.define.bind(null, DYN_PROP),
    context: dynamic.define.bind(null, DYN_CONTEXT),
    this: dynamic.define.bind(null, DYN_STATE),

    // executes an empty draw command
    draw: compileProcedure({}),

    // Resources
    buffer: function (options) {
      return bufferState.create(options, GL_ARRAY_BUFFER)
    },
    elements: elementState.create,
    texture: textureState.create2D,
    cube: textureState.createCube,
    renderbuffer: renderbufferState.create,
    framebuffer: framebufferState.create,
    framebufferCube: function (options) {
      check.raise('framebuffer cube not yet implemented')
    },

    // Expose context attributes
    attributes: gl.getContextAttributes(),

    // Frame rendering
    frame: frame,

    // System limits
    limits: limits,
    hasExtension: function (name) {
      return limits.extensions.indexOf(name.toLowerCase()) >= 0
    },

    // Read pixels
    read: readPixels,

    // Destroy regl and all associated resources
    destroy: destroy,

    // Direct GL state manipulation
    _gl: gl,
    _refresh: refresh
  })
}<|MERGE_RESOLUTION|>--- conflicted
+++ resolved
@@ -45,12 +45,7 @@
   var HEIGHT = gl.drawingBufferHeight
 
   var contextState = {
-<<<<<<< HEAD
     tick: 0,
-    deltaTime: 0,
-=======
-    count: 0,
->>>>>>> f959c183
     time: 0,
     viewportWidth: WIDTH,
     viewportHeight: HEIGHT,
