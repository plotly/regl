--- conflicted
+++ resolved
@@ -215,14 +215,9 @@
   },
 
   onDone: ({ clothTexture }) => {
-<<<<<<< HEAD
     regl.frame(({tick}) => {
       const deltaTime = 0.017
-=======
-    regl.frame(({count}) => {
-      const deltaTime = 0.017
-
->>>>>>> f959c183
+
       regl.clear({
         color: [0, 0, 0, 255],
         depth: 1
