# Release notes

## Planned

* Optimize constructors/updates for renderbuffers and framebuffers
* Cubic frame buffer objects
* More test cases for framebuffers

* Implement a standard method for handling context creation errors
* Add a mechanism for managing webgl extensions
    + Should be able to report errors when extensions are missing
    + Allow users to disable extensions for testing/mocking

* Performance monitoring hooks

* Context loss handling

* Write comparison suite

* Benchmark suite
    + Dashboard for test cases and benchmarks
    + Create some more typical drawing examples

* Documentation

* Testing
    + Instancing
    + Texture generation
    + Framebuffers
    + Element buffer rendering primitives
    + Constant attributes
    + Viewport change notifications
    + RAF/frame behavior
    + Complete coverage for all code generation pathways
    + Test weird invocation sequences

* Build a website (preview at [regl.party](http://regl.party))

* Recipe book/example set
    + Minecraft example
    + Globe
    + Tile based 2D rendering
    + Compound scene
    + Shadow mapping
    + Stencil shadows
    + Turing patterns
    + Spring/cloth physics
    + Asset loading (obj, ply, etc.)

## Next

<<<<<<< HEAD
* Rename `count` context variable to `tick`
=======
* Remove `deltaTime` context variable
>>>>>>> 526d6476
* Uniform validation fixes
* Texture construction fixes
* Improved test coverage for uniform variables

## 0.8.0

* Optimize texture and cubemap constructors
* Add in place update method for textures via `texture.subimage`
* Remove DDS parsing
* Remove URL loader for textures
* Improve texture test cases

## 0.7.0

* Add in place update methods to buffers and elements via `buffer.subdata` and `elements.subdata`
* Pool stream buffers
* Rewrite resource section of API, bring individual resources to the top
* Optimized buffer and elements creation, no more memory allocation
* More test cases for textures

## 0.6.0

* Allow for dynamic properties in viewport, scissor box and attributes
* Switch order of arguments to dynamic functions, from (props, context) to (context, props)
    + functions without a props argument become batch static
* Implement non-batch constant context, framebuffer and viewport
* Batched scope rendering
* Switch order of props and context variables for dynamic function args
* function invocation now takes batch id as separate parameter
* Support directly constructing elements and attributes from arrays
* Allow individual attribute properties to be dynamic (eg buffers, offsets, etc.)
* Code generation rewrite
    + State flag polling is now inlined
    + draw and batch inlined for static shaders
    + constants are inlined
    + fewer arguments passed to generated code
    + Stop using separate arrays for stacks to manage state, instead state is saved onto the call stack
* Error reporting
    + All error messages should link to command/resource declaration
    + Improve validation of vertex attributes
    + Improve validation of dynamic properties
* Code quality and contributing
    + Combined lib/state.js and lib/compile.js into lib/core.js
    + Delete most of lib/attribute.js
    + Update development documentation
* Expose limits for shader precision

## 0.5.0

* Context variables
* Use `this` argument effectively
    * Should pass this to dynamic attributes and scope
* Make scopes and dynamic attributes take same argument
* Combine batchId with stats argument
* Pass `this` to draw commands so that they can be stored as members

## 0.4.0

* Circle CI finally passes!
* Use numeric ids instead of strings for shader sources
* Shader error messages are better
* Browserify transform to remove all runtime checks
* Shader linking is deferred until draw call, enables partial shaders in scope
* Report errors for missing attributes, uniforms and vertex count

## 0.3.0

* added renderbuffers (via regl.renderbuffer)
* added framebuffer objects (via regl.framebuffer)
* regl.buffer and regl.elements can now take ndarray-like inputs
* Switch to using Google closure compiler for minified builds

## 0.2.0

* Texture support implemented, but not well tested
* Fix attribute binding bug

## 0.1.0

* Actually kind of works now!
* All draw state and WebGL state except textures, renderbuffers and frame buffers wrapped
* Changed the arguments to dynamic functions.  Now they take (args, batchId, stats) instead of (frameCount, batchId)
* Tons of code generation improvements and bug fixing
* Unit tests!
* Code coverage metrics! (not good yet)
* API docs!

## 0.0.0

* First published to npm<|MERGE_RESOLUTION|>--- conflicted
+++ resolved
@@ -49,11 +49,8 @@
 
 ## Next
 
-<<<<<<< HEAD
 * Rename `count` context variable to `tick`
-=======
 * Remove `deltaTime` context variable
->>>>>>> 526d6476
 * Uniform validation fixes
 * Texture construction fixes
 * Improved test coverage for uniform variables
